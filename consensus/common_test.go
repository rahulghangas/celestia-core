--- conflicted
+++ resolved
@@ -52,11 +52,7 @@
 var (
 	config                *cfg.Config // NOTE: must be reset for each _test.go file
 	consensusReplayConfig *cfg.Config
-<<<<<<< HEAD
-	ensureTimeout         = 2400 * time.Millisecond
-=======
 	ensureTimeout         = 1000 * time.Millisecond
->>>>>>> 7d73008e
 )
 
 func ensureDir(dir string, mode os.FileMode) {
