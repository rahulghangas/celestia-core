--- conflicted
+++ resolved
@@ -52,14 +52,7 @@
 var (
 	config                *cfg.Config // NOTE: must be reset for each _test.go file
 	consensusReplayConfig *cfg.Config
-<<<<<<< HEAD
-	ensureTimeout         = 1000 * time.Millisecond
-
-	ipfsTestAPI iface.CoreAPI
-	ipfsCloser  io.Closer
-=======
-	ensureTimeout         = 2 * time.Second
->>>>>>> f46cbc6c
+	ensureTimeout         = 4 * time.Second
 )
 
 func ensureDir(dir string, mode os.FileMode) {
