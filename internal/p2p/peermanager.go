--- conflicted
+++ resolved
@@ -519,8 +519,6 @@
 	return len(m.connected) >= int(m.options.MaxConnected)
 }
 
-<<<<<<< HEAD
-=======
 func (m *PeerManager) HasDialedMaxPeers() bool {
 	m.mtx.Lock()
 	defer m.mtx.Unlock()
@@ -530,7 +528,6 @@
 	return stats.outgoing >= m.options.MaxOutgoingConnections
 }
 
->>>>>>> 9daea433
 // DialNext finds an appropriate peer address to dial, and marks it as dialing.
 // If no peer is found, or all connection slots are full, it blocks until one
 // becomes available. The caller must call Dialed() or DialFailed() for the
