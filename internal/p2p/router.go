--- conflicted
+++ resolved
@@ -843,17 +843,6 @@
 		return peerInfo, peerKey, fmt.Errorf("invalid handshake NodeInfo: %w", err)
 	}
 
-<<<<<<< HEAD
-	if peerInfo.Network != r.nodeInfo.Network {
-		if err := r.peerManager.store.Delete(peerInfo.NodeID); err != nil {
-			return peerInfo, peerKey, fmt.Errorf("problem removing peer from store from incorrect network [%s]: %w", peerInfo.Network, err)
-		}
-
-		return peerInfo, peerKey, fmt.Errorf("connected to peer from wrong network, %q, removed from peer store", peerInfo.Network)
-	}
-
-=======
->>>>>>> 9daea433
 	if types.NodeIDFromPubKey(peerKey) != peerInfo.NodeID {
 		return peerInfo, peerKey, fmt.Errorf("peer's public key did not match its node ID %q (expected %q)",
 			peerInfo.NodeID, types.NodeIDFromPubKey(peerKey))
