--- conflicted
+++ resolved
@@ -57,10 +57,6 @@
 	if idx.Axis+1 > uint(w.squareSize) || idx.Cell+1 > uint(w.squareSize) {
 		copy(nsID, types.ParitySharesNamespaceID)
 	} else {
-<<<<<<< HEAD
-		// if the namespaces
-=======
->>>>>>> 1a08b430
 		if bytes.Equal(data[:types.NamespaceSize], nsID) {
 			copy(nsID, types.TailPaddingNamespaceID)
 		} else {
