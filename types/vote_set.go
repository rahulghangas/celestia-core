package types

import (
	"bytes"
	"fmt"
	"strings"
	"sync"

<<<<<<< HEAD
	"github.com/pkg/errors"

	"github.com/lazyledger/lazyledger-core/libs/bits"
=======
	"github.com/tendermint/tendermint/libs/bits"
>>>>>>> 8ab0a4c3
)

const (
	// MaxVotesCount is the maximum number of votes in a set. Used in ValidateBasic funcs for
	// protection against DOS attacks. Note this implies a corresponding equal limit to
	// the number of validators.
	MaxVotesCount = 10000
)

// UNSTABLE
// XXX: duplicate of p2p.ID to avoid dependence between packages.
// Perhaps we can have a minimal types package containing this (and other things?)
// that both `types` and `p2p` import ?
type P2PID string

/*
	VoteSet helps collect signatures from validators at each height+round for a
	predefined vote type.

	We need VoteSet to be able to keep track of conflicting votes when validators
	double-sign.  Yet, we can't keep track of *all* the votes seen, as that could
	be a DoS attack vector.

	There are two storage areas for votes.
	1. voteSet.votes
	2. voteSet.votesByBlock

	`.votes` is the "canonical" list of votes.  It always has at least one vote,
	if a vote from a validator had been seen at all.  Usually it keeps track of
	the first vote seen, but when a 2/3 majority is found, votes for that get
	priority and are copied over from `.votesByBlock`.

	`.votesByBlock` keeps track of a list of votes for a particular block.  There
	are two ways a &blockVotes{} gets created in `.votesByBlock`.
	1. the first vote seen by a validator was for the particular block.
	2. a peer claims to have seen 2/3 majority for the particular block.

	Since the first vote from a validator will always get added in `.votesByBlock`
	, all votes in `.votes` will have a corresponding entry in `.votesByBlock`.

	When a &blockVotes{} in `.votesByBlock` reaches a 2/3 majority quorum, its
	votes are copied into `.votes`.

	All this is memory bounded because conflicting votes only get added if a peer
	told us to track that block, each peer only gets to tell us 1 such block, and,
	there's only a limited number of peers.

	NOTE: Assumes that the sum total of voting power does not exceed MaxUInt64.
*/
type VoteSet struct {
	chainID       string
	height        int64
	round         int
	signedMsgType SignedMsgType
	valSet        *ValidatorSet

	mtx           sync.Mutex
	votesBitArray *bits.BitArray
	votes         []*Vote                // Primary votes to share
	sum           int64                  // Sum of voting power for seen votes, discounting conflicts
	maj23         *BlockID               // First 2/3 majority seen
	votesByBlock  map[string]*blockVotes // string(blockHash|blockParts) -> blockVotes
	peerMaj23s    map[P2PID]BlockID      // Maj23 for each peer
}

// Constructs a new VoteSet struct used to accumulate votes for given height/round.
func NewVoteSet(chainID string, height int64, round int, signedMsgType SignedMsgType, valSet *ValidatorSet) *VoteSet {
	if height == 0 {
		panic("Cannot make VoteSet for height == 0, doesn't make sense.")
	}
	return &VoteSet{
		chainID:       chainID,
		height:        height,
		round:         round,
		signedMsgType: signedMsgType,
		valSet:        valSet,
		votesBitArray: bits.NewBitArray(valSet.Size()),
		votes:         make([]*Vote, valSet.Size()),
		sum:           0,
		maj23:         nil,
		votesByBlock:  make(map[string]*blockVotes, valSet.Size()),
		peerMaj23s:    make(map[P2PID]BlockID),
	}
}

func (voteSet *VoteSet) ChainID() string {
	return voteSet.chainID
}

// Implements VoteSetReader.
func (voteSet *VoteSet) GetHeight() int64 {
	if voteSet == nil {
		return 0
	}
	return voteSet.height
}

// Implements VoteSetReader.
func (voteSet *VoteSet) GetRound() int {
	if voteSet == nil {
		return -1
	}
	return voteSet.round
}

// Implements VoteSetReader.
func (voteSet *VoteSet) Type() byte {
	if voteSet == nil {
		return 0x00
	}
	return byte(voteSet.signedMsgType)
}

// Implements VoteSetReader.
func (voteSet *VoteSet) Size() int {
	if voteSet == nil {
		return 0
	}
	return voteSet.valSet.Size()
}

// Returns added=true if vote is valid and new.
// Otherwise returns err=ErrVote[
//		UnexpectedStep | InvalidIndex | InvalidAddress |
//		InvalidSignature | InvalidBlockHash | ConflictingVotes ]
// Duplicate votes return added=false, err=nil.
// Conflicting votes return added=*, err=ErrVoteConflictingVotes.
// NOTE: vote should not be mutated after adding.
// NOTE: VoteSet must not be nil
// NOTE: Vote must not be nil
func (voteSet *VoteSet) AddVote(vote *Vote) (added bool, err error) {
	if voteSet == nil {
		panic("AddVote() on nil VoteSet")
	}
	voteSet.mtx.Lock()
	defer voteSet.mtx.Unlock()

	return voteSet.addVote(vote)
}

// NOTE: Validates as much as possible before attempting to verify the signature.
func (voteSet *VoteSet) addVote(vote *Vote) (added bool, err error) {
	if vote == nil {
		return false, ErrVoteNil
	}
	valIndex := vote.ValidatorIndex
	valAddr := vote.ValidatorAddress
	blockKey := vote.BlockID.Key()

	// Ensure that validator index was set
	if valIndex < 0 {
		return false, fmt.Errorf("index < 0: %w", ErrVoteInvalidValidatorIndex)
	} else if len(valAddr) == 0 {
		return false, fmt.Errorf("empty address: %w", ErrVoteInvalidValidatorAddress)
	}

	// Make sure the step matches.
	if (vote.Height != voteSet.height) ||
		(vote.Round != voteSet.round) ||
		(vote.Type != voteSet.signedMsgType) {
		return false, fmt.Errorf("expected %d/%d/%d, but got %d/%d/%d: %w",
			voteSet.height, voteSet.round, voteSet.signedMsgType,
			vote.Height, vote.Round, vote.Type, ErrVoteUnexpectedStep)
	}

	// Ensure that signer is a validator.
	lookupAddr, val := voteSet.valSet.GetByIndex(valIndex)
	if val == nil {
		return false, fmt.Errorf(
			"cannot find validator %d in valSet of size %d: %w",
			valIndex, voteSet.valSet.Size(), ErrVoteInvalidValidatorIndex)
	}

	// Ensure that the signer has the right address.
	if !bytes.Equal(valAddr, lookupAddr) {
		return false, fmt.Errorf(
			"vote.ValidatorAddress (%X) does not match address (%X) for vote.ValidatorIndex (%d)\n"+
				"Ensure the genesis file is correct across all validators: %w",
			valAddr, lookupAddr, valIndex, ErrVoteInvalidValidatorAddress)
	}

	// If we already know of this vote, return false.
	if existing, ok := voteSet.getVote(valIndex, blockKey); ok {
		if bytes.Equal(existing.Signature, vote.Signature) {
			return false, nil // duplicate
		}
		return false, fmt.Errorf("existing vote: %v; new vote: %v: %w", existing, vote, ErrVoteNonDeterministicSignature)
	}

	// Check signature.
	if err := vote.Verify(voteSet.chainID, val.PubKey); err != nil {
		return false, fmt.Errorf("failed to verify vote with ChainID %s and PubKey %s: %w", voteSet.chainID, val.PubKey, err)
	}

	// Add vote and get conflicting vote if any.
	added, conflicting := voteSet.addVerifiedVote(vote, blockKey, val.VotingPower)
	if conflicting != nil {
		return added, NewConflictingVoteError(val, conflicting, vote)
	}
	if !added {
		panic("Expected to add non-conflicting vote")
	}
	return added, nil
}

// Returns (vote, true) if vote exists for valIndex and blockKey.
func (voteSet *VoteSet) getVote(valIndex int, blockKey string) (vote *Vote, ok bool) {
	if existing := voteSet.votes[valIndex]; existing != nil && existing.BlockID.Key() == blockKey {
		return existing, true
	}
	if existing := voteSet.votesByBlock[blockKey].getByIndex(valIndex); existing != nil {
		return existing, true
	}
	return nil, false
}

// Assumes signature is valid.
// If conflicting vote exists, returns it.
func (voteSet *VoteSet) addVerifiedVote(
	vote *Vote,
	blockKey string,
	votingPower int64,
) (added bool, conflicting *Vote) {
	valIndex := vote.ValidatorIndex

	// Already exists in voteSet.votes?
	if existing := voteSet.votes[valIndex]; existing != nil {
		if existing.BlockID.Equals(vote.BlockID) {
			panic("addVerifiedVote does not expect duplicate votes")
		} else {
			conflicting = existing
		}
		// Replace vote if blockKey matches voteSet.maj23.
		if voteSet.maj23 != nil && voteSet.maj23.Key() == blockKey {
			voteSet.votes[valIndex] = vote
			voteSet.votesBitArray.SetIndex(valIndex, true)
		}
		// Otherwise don't add it to voteSet.votes
	} else {
		// Add to voteSet.votes and incr .sum
		voteSet.votes[valIndex] = vote
		voteSet.votesBitArray.SetIndex(valIndex, true)
		voteSet.sum += votingPower
	}

	votesByBlock, ok := voteSet.votesByBlock[blockKey]
	if ok {
		if conflicting != nil && !votesByBlock.peerMaj23 {
			// There's a conflict and no peer claims that this block is special.
			return false, conflicting
		}
		// We'll add the vote in a bit.
	} else {
		// .votesByBlock doesn't exist...
		if conflicting != nil {
			// ... and there's a conflicting vote.
			// We're not even tracking this blockKey, so just forget it.
			return false, conflicting
		}
		// ... and there's no conflicting vote.
		// Start tracking this blockKey
		votesByBlock = newBlockVotes(false, voteSet.valSet.Size())
		voteSet.votesByBlock[blockKey] = votesByBlock
		// We'll add the vote in a bit.
	}

	// Before adding to votesByBlock, see if we'll exceed quorum
	origSum := votesByBlock.sum
	quorum := voteSet.valSet.TotalVotingPower()*2/3 + 1

	// Add vote to votesByBlock
	votesByBlock.addVerifiedVote(vote, votingPower)

	// If we just crossed the quorum threshold and have 2/3 majority...
	if origSum < quorum && quorum <= votesByBlock.sum {
		// Only consider the first quorum reached
		if voteSet.maj23 == nil {
			maj23BlockID := vote.BlockID
			voteSet.maj23 = &maj23BlockID
			// And also copy votes over to voteSet.votes
			for i, vote := range votesByBlock.votes {
				if vote != nil {
					voteSet.votes[i] = vote
				}
			}
		}
	}

	return true, conflicting
}

// If a peer claims that it has 2/3 majority for given blockKey, call this.
// NOTE: if there are too many peers, or too much peer churn,
// this can cause memory issues.
// TODO: implement ability to remove peers too
// NOTE: VoteSet must not be nil
func (voteSet *VoteSet) SetPeerMaj23(peerID P2PID, blockID BlockID) error {
	if voteSet == nil {
		panic("SetPeerMaj23() on nil VoteSet")
	}
	voteSet.mtx.Lock()
	defer voteSet.mtx.Unlock()

	blockKey := blockID.Key()

	// Make sure peer hasn't already told us something.
	if existing, ok := voteSet.peerMaj23s[peerID]; ok {
		if existing.Equals(blockID) {
			return nil // Nothing to do
		}
		return fmt.Errorf("setPeerMaj23: Received conflicting blockID from peer %v. Got %v, expected %v",
			peerID, blockID, existing)
	}
	voteSet.peerMaj23s[peerID] = blockID

	// Create .votesByBlock entry if needed.
	votesByBlock, ok := voteSet.votesByBlock[blockKey]
	if ok {
		if votesByBlock.peerMaj23 {
			return nil // Nothing to do
		}
		votesByBlock.peerMaj23 = true
		// No need to copy votes, already there.
	} else {
		votesByBlock = newBlockVotes(true, voteSet.valSet.Size())
		voteSet.votesByBlock[blockKey] = votesByBlock
		// No need to copy votes, no votes to copy over.
	}
	return nil
}

// Implements VoteSetReader.
func (voteSet *VoteSet) BitArray() *bits.BitArray {
	if voteSet == nil {
		return nil
	}
	voteSet.mtx.Lock()
	defer voteSet.mtx.Unlock()
	return voteSet.votesBitArray.Copy()
}

func (voteSet *VoteSet) BitArrayByBlockID(blockID BlockID) *bits.BitArray {
	if voteSet == nil {
		return nil
	}
	voteSet.mtx.Lock()
	defer voteSet.mtx.Unlock()
	votesByBlock, ok := voteSet.votesByBlock[blockID.Key()]
	if ok {
		return votesByBlock.bitArray.Copy()
	}
	return nil
}

// NOTE: if validator has conflicting votes, returns "canonical" vote
// Implements VoteSetReader.
func (voteSet *VoteSet) GetByIndex(valIndex int) *Vote {
	if voteSet == nil {
		return nil
	}
	voteSet.mtx.Lock()
	defer voteSet.mtx.Unlock()
	return voteSet.votes[valIndex]
}

func (voteSet *VoteSet) GetByAddress(address []byte) *Vote {
	if voteSet == nil {
		return nil
	}
	voteSet.mtx.Lock()
	defer voteSet.mtx.Unlock()
	valIndex, val := voteSet.valSet.GetByAddress(address)
	if val == nil {
		panic("GetByAddress(address) returned nil")
	}
	return voteSet.votes[valIndex]
}

func (voteSet *VoteSet) HasTwoThirdsMajority() bool {
	if voteSet == nil {
		return false
	}
	voteSet.mtx.Lock()
	defer voteSet.mtx.Unlock()
	return voteSet.maj23 != nil
}

// Implements VoteSetReader.
func (voteSet *VoteSet) IsCommit() bool {
	if voteSet == nil {
		return false
	}
	if voteSet.signedMsgType != PrecommitType {
		return false
	}
	voteSet.mtx.Lock()
	defer voteSet.mtx.Unlock()
	return voteSet.maj23 != nil
}

func (voteSet *VoteSet) HasTwoThirdsAny() bool {
	if voteSet == nil {
		return false
	}
	voteSet.mtx.Lock()
	defer voteSet.mtx.Unlock()
	return voteSet.sum > voteSet.valSet.TotalVotingPower()*2/3
}

func (voteSet *VoteSet) HasAll() bool {
	voteSet.mtx.Lock()
	defer voteSet.mtx.Unlock()
	return voteSet.sum == voteSet.valSet.TotalVotingPower()
}

// If there was a +2/3 majority for blockID, return blockID and true.
// Else, return the empty BlockID{} and false.
func (voteSet *VoteSet) TwoThirdsMajority() (blockID BlockID, ok bool) {
	if voteSet == nil {
		return BlockID{}, false
	}
	voteSet.mtx.Lock()
	defer voteSet.mtx.Unlock()
	if voteSet.maj23 != nil {
		return *voteSet.maj23, true
	}
	return BlockID{}, false
}

//--------------------------------------------------------------------------------
// Strings and JSON

func (voteSet *VoteSet) String() string {
	if voteSet == nil {
		return "nil-VoteSet"
	}
	return voteSet.StringIndented("")
}

func (voteSet *VoteSet) StringIndented(indent string) string {
	voteSet.mtx.Lock()
	defer voteSet.mtx.Unlock()
	voteStrings := make([]string, len(voteSet.votes))
	for i, vote := range voteSet.votes {
		if vote == nil {
			voteStrings[i] = nilVoteStr
		} else {
			voteStrings[i] = vote.String()
		}
	}
	return fmt.Sprintf(`VoteSet{
%s  H:%v R:%v T:%v
%s  %v
%s  %v
%s  %v
%s}`,
		indent, voteSet.height, voteSet.round, voteSet.signedMsgType,
		indent, strings.Join(voteStrings, "\n"+indent+"  "),
		indent, voteSet.votesBitArray,
		indent, voteSet.peerMaj23s,
		indent)
}

// Marshal the VoteSet to JSON. Same as String(), just in JSON,
// and without the height/round/signedMsgType (since its already included in the votes).
func (voteSet *VoteSet) MarshalJSON() ([]byte, error) {
	voteSet.mtx.Lock()
	defer voteSet.mtx.Unlock()
	return cdc.MarshalJSON(VoteSetJSON{
		voteSet.voteStrings(),
		voteSet.bitArrayString(),
		voteSet.peerMaj23s,
	})
}

// More human readable JSON of the vote set
// NOTE: insufficient for unmarshalling from (compressed votes)
// TODO: make the peerMaj23s nicer to read (eg just the block hash)
type VoteSetJSON struct {
	Votes         []string          `json:"votes"`
	VotesBitArray string            `json:"votes_bit_array"`
	PeerMaj23s    map[P2PID]BlockID `json:"peer_maj_23s"`
}

// Return the bit-array of votes including
// the fraction of power that has voted like:
// "BA{29:xx__x__x_x___x__x_______xxx__} 856/1304 = 0.66"
func (voteSet *VoteSet) BitArrayString() string {
	voteSet.mtx.Lock()
	defer voteSet.mtx.Unlock()
	return voteSet.bitArrayString()
}

func (voteSet *VoteSet) bitArrayString() string {
	bAString := voteSet.votesBitArray.String()
	voted, total, fracVoted := voteSet.sumTotalFrac()
	return fmt.Sprintf("%s %d/%d = %.2f", bAString, voted, total, fracVoted)
}

// Returns a list of votes compressed to more readable strings.
func (voteSet *VoteSet) VoteStrings() []string {
	voteSet.mtx.Lock()
	defer voteSet.mtx.Unlock()
	return voteSet.voteStrings()
}

func (voteSet *VoteSet) voteStrings() []string {
	voteStrings := make([]string, len(voteSet.votes))
	for i, vote := range voteSet.votes {
		if vote == nil {
			voteStrings[i] = nilVoteStr
		} else {
			voteStrings[i] = vote.String()
		}
	}
	return voteStrings
}

func (voteSet *VoteSet) StringShort() string {
	if voteSet == nil {
		return "nil-VoteSet"
	}
	voteSet.mtx.Lock()
	defer voteSet.mtx.Unlock()
	_, _, frac := voteSet.sumTotalFrac()
	return fmt.Sprintf(`VoteSet{H:%v R:%v T:%v +2/3:%v(%v) %v %v}`,
		voteSet.height, voteSet.round, voteSet.signedMsgType, voteSet.maj23, frac, voteSet.votesBitArray, voteSet.peerMaj23s)
}

// return the power voted, the total, and the fraction
func (voteSet *VoteSet) sumTotalFrac() (int64, int64, float64) {
	voted, total := voteSet.sum, voteSet.valSet.TotalVotingPower()
	fracVoted := float64(voted) / float64(total)
	return voted, total, fracVoted
}

//--------------------------------------------------------------------------------
// Commit

// MakeCommit constructs a Commit from the VoteSet.
// Panics if the vote type is not PrecommitType or if
// there's no +2/3 votes for a single block.
func (voteSet *VoteSet) MakeCommit() *Commit {
	if voteSet.signedMsgType != PrecommitType {
		panic("Cannot MakeCommit() unless VoteSet.Type is PrecommitType")
	}
	voteSet.mtx.Lock()
	defer voteSet.mtx.Unlock()

	// Make sure we have a 2/3 majority
	if voteSet.maj23 == nil {
		panic("Cannot MakeCommit() unless a blockhash has +2/3")
	}

	// For every validator, get the precommit
	commitSigs := make([]CommitSig, len(voteSet.votes))
	for i, v := range voteSet.votes {
		commitSigs[i] = v.CommitSig()
	}

	return NewCommit(voteSet.GetHeight(), voteSet.GetRound(), *voteSet.maj23, commitSigs)
}

//--------------------------------------------------------------------------------

/*
	Votes for a particular block
	There are two ways a *blockVotes gets created for a blockKey.
	1. first (non-conflicting) vote of a validator w/ blockKey (peerMaj23=false)
	2. A peer claims to have a 2/3 majority w/ blockKey (peerMaj23=true)
*/
type blockVotes struct {
	peerMaj23 bool           // peer claims to have maj23
	bitArray  *bits.BitArray // valIndex -> hasVote?
	votes     []*Vote        // valIndex -> *Vote
	sum       int64          // vote sum
}

func newBlockVotes(peerMaj23 bool, numValidators int) *blockVotes {
	return &blockVotes{
		peerMaj23: peerMaj23,
		bitArray:  bits.NewBitArray(numValidators),
		votes:     make([]*Vote, numValidators),
		sum:       0,
	}
}

func (vs *blockVotes) addVerifiedVote(vote *Vote, votingPower int64) {
	valIndex := vote.ValidatorIndex
	if existing := vs.votes[valIndex]; existing == nil {
		vs.bitArray.SetIndex(valIndex, true)
		vs.votes[valIndex] = vote
		vs.sum += votingPower
	}
}

func (vs *blockVotes) getByIndex(index int) *Vote {
	if vs == nil {
		return nil
	}
	return vs.votes[index]
}

//--------------------------------------------------------------------------------

// Common interface between *consensus.VoteSet and types.Commit
type VoteSetReader interface {
	GetHeight() int64
	GetRound() int
	Type() byte
	Size() int
	BitArray() *bits.BitArray
	GetByIndex(int) *Vote
	IsCommit() bool
}<|MERGE_RESOLUTION|>--- conflicted
+++ resolved
@@ -6,13 +6,7 @@
 	"strings"
 	"sync"
 
-<<<<<<< HEAD
-	"github.com/pkg/errors"
-
 	"github.com/lazyledger/lazyledger-core/libs/bits"
-=======
-	"github.com/tendermint/tendermint/libs/bits"
->>>>>>> 8ab0a4c3
 )
 
 const (
