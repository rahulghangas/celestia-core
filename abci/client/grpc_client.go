package abcicli

import (
	"context"
	"fmt"
	"net"
	"sync"
	"time"

	"google.golang.org/grpc"

	"github.com/lazyledger/lazyledger-core/abci/types"
	tmnet "github.com/lazyledger/lazyledger-core/libs/net"
	"github.com/lazyledger/lazyledger-core/libs/service"
	tmsync "github.com/lazyledger/lazyledger-core/libs/sync"
)

// A gRPC client.
type grpcClient struct {
	service.BaseService
	mustConnect bool

	client   types.ABCIApplicationClient
	conn     *grpc.ClientConn
	chReqRes chan *ReqRes // dispatches "async" responses to callbacks *in order*, needed by mempool

	mtx   tmsync.Mutex
	addr  string
	err   error
	resCb func(*types.Request, *types.Response) // listens to all callbacks
}

var _ Client = (*grpcClient)(nil)

// NewGRPCClient creates a gRPC client, which will connect to addr upon the
// start. Note Client#Start returns an error if connection is unsuccessful and
// mustConnect is true.
//
// GRPC calls are synchronous, but some callbacks expect to be called
// asynchronously (eg. the mempool expects to be able to lock to remove bad txs
// from cache). To accommodate, we finish each call in its own go-routine,
// which is expensive, but easy - if you want something better, use the socket
// protocol! maybe one day, if people really want it, we use grpc streams, but
// hopefully not :D
func NewGRPCClient(addr string, mustConnect bool) Client {
	cli := &grpcClient{
		addr:        addr,
		mustConnect: mustConnect,
		// Buffering the channel is needed to make calls appear asynchronous,
		// which is required when the caller makes multiple async calls before
		// processing callbacks (e.g. due to holding locks). 64 means that a
		// caller can make up to 64 async calls before a callback must be
		// processed (otherwise it deadlocks). It also means that we can make 64
		// gRPC calls while processing a slow callback at the channel head.
		chReqRes: make(chan *ReqRes, 64),
	}
	cli.BaseService = *service.NewBaseService(nil, "grpcClient", cli)
	return cli
}

func dialerFunc(ctx context.Context, addr string) (net.Conn, error) {
	return tmnet.Connect(addr)
}

func (cli *grpcClient) OnStart() error {
	// This processes asynchronous request/response messages and dispatches
	// them to callbacks.
	go func() {
		// Use a separate function to use defer for mutex unlocks (this handles panics)
		callCb := func(reqres *ReqRes) {
			cli.mtx.Lock()
			defer cli.mtx.Unlock()

			reqres.SetDone()
			reqres.Done()

			// Notify client listener if set
			if cli.resCb != nil {
				cli.resCb(reqres.Request, reqres.Response)
			}

			// Notify reqRes listener if set
			if cb := reqres.GetCallback(); cb != nil {
				cb(reqres.Response)
			}
		}
		for reqres := range cli.chReqRes {
			if reqres != nil {
				callCb(reqres)
			} else {
				cli.Logger.Error("Received nil reqres")
			}
		}
	}()

RETRY_LOOP:
	for {
		conn, err := grpc.Dial(cli.addr, grpc.WithInsecure(), grpc.WithContextDialer(dialerFunc))
		if err != nil {
			if cli.mustConnect {
				return err
			}
			cli.Logger.Error(fmt.Sprintf("abci.grpcClient failed to connect to %v.  Retrying...\n", cli.addr), "err", err)
			time.Sleep(time.Second * dialRetryIntervalSeconds)
			continue RETRY_LOOP
		}

		cli.Logger.Info("Dialed server. Waiting for echo.", "addr", cli.addr)
		client := types.NewABCIApplicationClient(conn)
		cli.conn = conn

	ENSURE_CONNECTED:
		for {
			_, err := client.Echo(context.Background(), &types.RequestEcho{Message: "hello"}, grpc.WaitForReady(true))
			if err == nil {
				break ENSURE_CONNECTED
			}
			cli.Logger.Error("Echo failed", "err", err)
			time.Sleep(time.Second * echoRetryIntervalSeconds)
		}

		cli.client = client
		return nil
	}
}

func (cli *grpcClient) OnStop() {
	if cli.conn != nil {
		cli.conn.Close()
	}
	close(cli.chReqRes)
}

func (cli *grpcClient) StopForError(err error) {
	cli.mtx.Lock()
	if !cli.IsRunning() {
		return
	}

	if cli.err == nil {
		cli.err = err
	}
	cli.mtx.Unlock()

	cli.Logger.Error(fmt.Sprintf("Stopping abci.grpcClient for error: %v", err.Error()))
	if err := cli.Stop(); err != nil {
		cli.Logger.Error("Error stopping abci.grpcClient", "err", err)
	}
}

func (cli *grpcClient) Error() error {
	cli.mtx.Lock()
	defer cli.mtx.Unlock()
	return cli.err
}

// Set listener for all responses
// NOTE: callback may get internally generated flush responses.
func (cli *grpcClient) SetResponseCallback(resCb Callback) {
	cli.mtx.Lock()
	cli.resCb = resCb
	cli.mtx.Unlock()
}

//----------------------------------------

// NOTE: call is synchronous, use ctx to break early if needed
func (cli *grpcClient) EchoAsync(ctx context.Context, msg string) (*ReqRes, error) {
	req := types.ToRequestEcho(msg)
	res, err := cli.client.Echo(ctx, req.GetEcho(), grpc.WaitForReady(true))
	if err != nil {
		return nil, err
	}
	return cli.finishAsyncCall(ctx, req, &types.Response{Value: &types.Response_Echo{Echo: res}})
}

// NOTE: call is synchronous, use ctx to break early if needed
func (cli *grpcClient) FlushAsync(ctx context.Context) (*ReqRes, error) {
	req := types.ToRequestFlush()
	res, err := cli.client.Flush(ctx, req.GetFlush(), grpc.WaitForReady(true))
	if err != nil {
		return nil, err
	}
	return cli.finishAsyncCall(ctx, req, &types.Response{Value: &types.Response_Flush{Flush: res}})
}

// NOTE: call is synchronous, use ctx to break early if needed
func (cli *grpcClient) InfoAsync(ctx context.Context, params types.RequestInfo) (*ReqRes, error) {
	req := types.ToRequestInfo(params)
	res, err := cli.client.Info(ctx, req.GetInfo(), grpc.WaitForReady(true))
	if err != nil {
		return nil, err
	}
	return cli.finishAsyncCall(ctx, req, &types.Response{Value: &types.Response_Info{Info: res}})
}

// NOTE: call is synchronous, use ctx to break early if needed
func (cli *grpcClient) DeliverTxAsync(ctx context.Context, params types.RequestDeliverTx) (*ReqRes, error) {
	req := types.ToRequestDeliverTx(params)
	res, err := cli.client.DeliverTx(ctx, req.GetDeliverTx(), grpc.WaitForReady(true))
	if err != nil {
		return nil, err
	}
	return cli.finishAsyncCall(ctx, req, &types.Response{Value: &types.Response_DeliverTx{DeliverTx: res}})
}

// NOTE: call is synchronous, use ctx to break early if needed
func (cli *grpcClient) CheckTxAsync(ctx context.Context, params types.RequestCheckTx) (*ReqRes, error) {
	req := types.ToRequestCheckTx(params)
	res, err := cli.client.CheckTx(ctx, req.GetCheckTx(), grpc.WaitForReady(true))
	if err != nil {
		return nil, err
	}
	return cli.finishAsyncCall(ctx, req, &types.Response{Value: &types.Response_CheckTx{CheckTx: res}})
}

// NOTE: call is synchronous, use ctx to break early if needed
func (cli *grpcClient) QueryAsync(ctx context.Context, params types.RequestQuery) (*ReqRes, error) {
	req := types.ToRequestQuery(params)
	res, err := cli.client.Query(ctx, req.GetQuery(), grpc.WaitForReady(true))
	if err != nil {
		return nil, err
	}
	return cli.finishAsyncCall(ctx, req, &types.Response{Value: &types.Response_Query{Query: res}})
}

// NOTE: call is synchronous, use ctx to break early if needed
func (cli *grpcClient) CommitAsync(ctx context.Context) (*ReqRes, error) {
	req := types.ToRequestCommit()
	res, err := cli.client.Commit(ctx, req.GetCommit(), grpc.WaitForReady(true))
	if err != nil {
		return nil, err
	}
	return cli.finishAsyncCall(ctx, req, &types.Response{Value: &types.Response_Commit{Commit: res}})
}

// NOTE: call is synchronous, use ctx to break early if needed
func (cli *grpcClient) InitChainAsync(ctx context.Context, params types.RequestInitChain) (*ReqRes, error) {
	req := types.ToRequestInitChain(params)
	res, err := cli.client.InitChain(ctx, req.GetInitChain(), grpc.WaitForReady(true))
	if err != nil {
		return nil, err
	}
	return cli.finishAsyncCall(ctx, req, &types.Response{Value: &types.Response_InitChain{InitChain: res}})
}

// NOTE: call is synchronous, use ctx to break early if needed
func (cli *grpcClient) BeginBlockAsync(ctx context.Context, params types.RequestBeginBlock) (*ReqRes, error) {
	req := types.ToRequestBeginBlock(params)
	res, err := cli.client.BeginBlock(ctx, req.GetBeginBlock(), grpc.WaitForReady(true))
	if err != nil {
		return nil, err
	}
	return cli.finishAsyncCall(ctx, req, &types.Response{Value: &types.Response_BeginBlock{BeginBlock: res}})
}

// NOTE: call is synchronous, use ctx to break early if needed
func (cli *grpcClient) EndBlockAsync(ctx context.Context, params types.RequestEndBlock) (*ReqRes, error) {
	req := types.ToRequestEndBlock(params)
	res, err := cli.client.EndBlock(ctx, req.GetEndBlock(), grpc.WaitForReady(true))
	if err != nil {
		return nil, err
	}
	return cli.finishAsyncCall(ctx, req, &types.Response{Value: &types.Response_EndBlock{EndBlock: res}})
}

// NOTE: call is synchronous, use ctx to break early if needed
func (cli *grpcClient) ListSnapshotsAsync(ctx context.Context, params types.RequestListSnapshots) (*ReqRes, error) {
	req := types.ToRequestListSnapshots(params)
	res, err := cli.client.ListSnapshots(ctx, req.GetListSnapshots(), grpc.WaitForReady(true))
	if err != nil {
		return nil, err
	}
	return cli.finishAsyncCall(ctx, req, &types.Response{Value: &types.Response_ListSnapshots{ListSnapshots: res}})
}

// NOTE: call is synchronous, use ctx to break early if needed
func (cli *grpcClient) OfferSnapshotAsync(ctx context.Context, params types.RequestOfferSnapshot) (*ReqRes, error) {
	req := types.ToRequestOfferSnapshot(params)
	res, err := cli.client.OfferSnapshot(ctx, req.GetOfferSnapshot(), grpc.WaitForReady(true))
	if err != nil {
		return nil, err
	}
	return cli.finishAsyncCall(ctx, req, &types.Response{Value: &types.Response_OfferSnapshot{OfferSnapshot: res}})
}

// NOTE: call is synchronous, use ctx to break early if needed
func (cli *grpcClient) LoadSnapshotChunkAsync(
	ctx context.Context,
	params types.RequestLoadSnapshotChunk,
) (*ReqRes, error) {
	req := types.ToRequestLoadSnapshotChunk(params)
	res, err := cli.client.LoadSnapshotChunk(ctx, req.GetLoadSnapshotChunk(), grpc.WaitForReady(true))
	if err != nil {
		return nil, err
	}
	return cli.finishAsyncCall(ctx, req, &types.Response{Value: &types.Response_LoadSnapshotChunk{LoadSnapshotChunk: res}})
}

// NOTE: call is synchronous, use ctx to break early if needed
func (cli *grpcClient) ApplySnapshotChunkAsync(
	ctx context.Context,
	params types.RequestApplySnapshotChunk,
) (*ReqRes, error) {
	req := types.ToRequestApplySnapshotChunk(params)
	res, err := cli.client.ApplySnapshotChunk(ctx, req.GetApplySnapshotChunk(), grpc.WaitForReady(true))
	if err != nil {
		return nil, err
	}
	return cli.finishAsyncCall(
		ctx,
		req,
		&types.Response{Value: &types.Response_ApplySnapshotChunk{ApplySnapshotChunk: res}},
	)
}

<<<<<<< HEAD
// finishAsyncCall creates a ReqRes for an async call, and immediately populates it
// with the response. We don't complete it until it's been ordered via the channel.
func (cli *grpcClient) finishAsyncCall(ctx context.Context, req *types.Request, res *types.Response) (*ReqRes, error) {
=======
func (cli *grpcClient) PreprocessTxsAsync(params types.RequestPreprocessTxs) *ReqRes {
	req := types.ToRequestPreprocessTxs(params)
	res, err := cli.client.PreprocessTxs(context.Background(), req.GetPreprocessTxs(), grpc.WaitForReady(true))
	if err != nil {
		cli.StopForError(err)
	}
	return cli.finishAsyncCall(req, &types.Response{Value: &types.Response_PreprocessTxs{PreprocessTxs: res}})
}

func (cli *grpcClient) finishAsyncCall(req *types.Request, res *types.Response) *ReqRes {
>>>>>>> fbf8ebbe
	reqres := NewReqRes(req)
	reqres.Response = res
	select {
	case cli.chReqRes <- reqres: // use channel for async responses, since they must be ordered
		return reqres, nil
	case <-ctx.Done():
		return nil, ctx.Err()
	}
}

// finishSyncCall waits for an async call to complete. It is necessary to call all
// sync calls asynchronously as well, to maintain call and response ordering via
// the channel, and this method will wait until the async call completes.
func (cli *grpcClient) finishSyncCall(reqres *ReqRes) *types.Response {
	// It's possible that the callback is called twice, since the callback can
	// be called immediately on SetCallback() in addition to after it has been
	// set. This is because completing the ReqRes happens in a separate critical
	// section from the one where the callback is called: there is a race where
	// SetCallback() is called between completing the ReqRes and dispatching the
	// callback.
	//
	// We also buffer the channel with 1 response, since SetCallback() will be
	// called synchronously if the reqres is already completed, in which case
	// it will block on sending to the channel since it hasn't gotten around to
	// receiving from it yet.
	//
	// ReqRes should really handle callback dispatch internally, to guarantee
	// that it's only called once and avoid the above race conditions.
	var once sync.Once
	ch := make(chan *types.Response, 1)
	reqres.SetCallback(func(res *types.Response) {
		once.Do(func() {
			ch <- res
		})
	})
	return <-ch
}

//----------------------------------------

func (cli *grpcClient) FlushSync(ctx context.Context) error {
	return nil
}

func (cli *grpcClient) EchoSync(ctx context.Context, msg string) (*types.ResponseEcho, error) {
	reqres, err := cli.EchoAsync(ctx, msg)
	if err != nil {
		return nil, err
	}
	return cli.finishSyncCall(reqres).GetEcho(), cli.Error()
}

func (cli *grpcClient) InfoSync(
	ctx context.Context,
	req types.RequestInfo,
) (*types.ResponseInfo, error) {
	reqres, err := cli.InfoAsync(ctx, req)
	if err != nil {
		return nil, err
	}
	return cli.finishSyncCall(reqres).GetInfo(), cli.Error()
}

func (cli *grpcClient) DeliverTxSync(
	ctx context.Context,
	params types.RequestDeliverTx,
) (*types.ResponseDeliverTx, error) {

	reqres, err := cli.DeliverTxAsync(ctx, params)
	if err != nil {
		return nil, err
	}
	return cli.finishSyncCall(reqres).GetDeliverTx(), cli.Error()
}

func (cli *grpcClient) CheckTxSync(
	ctx context.Context,
	params types.RequestCheckTx,
) (*types.ResponseCheckTx, error) {

	reqres, err := cli.CheckTxAsync(ctx, params)
	if err != nil {
		return nil, err
	}
	return cli.finishSyncCall(reqres).GetCheckTx(), cli.Error()
}

func (cli *grpcClient) QuerySync(
	ctx context.Context,
	req types.RequestQuery,
) (*types.ResponseQuery, error) {
	reqres, err := cli.QueryAsync(ctx, req)
	if err != nil {
		return nil, err
	}
	return cli.finishSyncCall(reqres).GetQuery(), cli.Error()
}

func (cli *grpcClient) CommitSync(ctx context.Context) (*types.ResponseCommit, error) {
	reqres, err := cli.CommitAsync(ctx)
	if err != nil {
		return nil, err
	}
	return cli.finishSyncCall(reqres).GetCommit(), cli.Error()
}

func (cli *grpcClient) InitChainSync(
	ctx context.Context,
	params types.RequestInitChain,
) (*types.ResponseInitChain, error) {

	reqres, err := cli.InitChainAsync(ctx, params)
	if err != nil {
		return nil, err
	}
	return cli.finishSyncCall(reqres).GetInitChain(), cli.Error()
}

func (cli *grpcClient) BeginBlockSync(
	ctx context.Context,
	params types.RequestBeginBlock,
) (*types.ResponseBeginBlock, error) {

	reqres, err := cli.BeginBlockAsync(ctx, params)
	if err != nil {
		return nil, err
	}
	return cli.finishSyncCall(reqres).GetBeginBlock(), cli.Error()
}

func (cli *grpcClient) EndBlockSync(
	ctx context.Context,
	params types.RequestEndBlock,
) (*types.ResponseEndBlock, error) {

	reqres, err := cli.EndBlockAsync(ctx, params)
	if err != nil {
		return nil, err
	}
	return cli.finishSyncCall(reqres).GetEndBlock(), cli.Error()
}

func (cli *grpcClient) ListSnapshotsSync(
	ctx context.Context,
	params types.RequestListSnapshots,
) (*types.ResponseListSnapshots, error) {

	reqres, err := cli.ListSnapshotsAsync(ctx, params)
	if err != nil {
		return nil, err
	}
	return cli.finishSyncCall(reqres).GetListSnapshots(), cli.Error()
}

func (cli *grpcClient) OfferSnapshotSync(
	ctx context.Context,
	params types.RequestOfferSnapshot,
) (*types.ResponseOfferSnapshot, error) {

	reqres, err := cli.OfferSnapshotAsync(ctx, params)
	if err != nil {
		return nil, err
	}
	return cli.finishSyncCall(reqres).GetOfferSnapshot(), cli.Error()
}

func (cli *grpcClient) LoadSnapshotChunkSync(
	ctx context.Context,
	params types.RequestLoadSnapshotChunk) (*types.ResponseLoadSnapshotChunk, error) {

	reqres, err := cli.LoadSnapshotChunkAsync(ctx, params)
	if err != nil {
		return nil, err
	}
	return cli.finishSyncCall(reqres).GetLoadSnapshotChunk(), cli.Error()
}

func (cli *grpcClient) ApplySnapshotChunkSync(
	ctx context.Context,
	params types.RequestApplySnapshotChunk) (*types.ResponseApplySnapshotChunk, error) {
<<<<<<< HEAD

	reqres, err := cli.ApplySnapshotChunkAsync(ctx, params)
	if err != nil {
		return nil, err
	}
	return cli.finishSyncCall(reqres).GetApplySnapshotChunk(), cli.Error()
=======
	reqres := cli.ApplySnapshotChunkAsync(params)
	return reqres.Response.GetApplySnapshotChunk(), cli.Error()
}

func (cli *grpcClient) PreprocessTxsSync(
	params types.RequestPreprocessTxs) (*types.ResponsePreprocessTxs, error) {
	reqres := cli.PreprocessTxsAsync(params)
	return reqres.Response.GetPreprocessTxs(), cli.Error()
>>>>>>> fbf8ebbe
}<|MERGE_RESOLUTION|>--- conflicted
+++ resolved
@@ -314,22 +314,26 @@
 	)
 }
 
-<<<<<<< HEAD
+// NOTE: call is synchronous, use ctx to break early if needed
+func (cli *grpcClient) PreprocessTxsAsync(
+	ctx context.Context,
+	params types.RequestPreprocessTxs,
+) (*ReqRes, error) {
+	req := types.ToRequestPreprocessTxs(params)
+	res, err := cli.client.PreprocessTxs(ctx, req.GetPreprocessTxs(), grpc.WaitForReady(true))
+	if err != nil {
+		return nil, err
+	}
+	return cli.finishAsyncCall(
+		ctx,
+		req,
+		&types.Response{Value: &types.Response_PreprocessTxs{PreprocessTxs: res}},
+	)
+}
+
 // finishAsyncCall creates a ReqRes for an async call, and immediately populates it
 // with the response. We don't complete it until it's been ordered via the channel.
 func (cli *grpcClient) finishAsyncCall(ctx context.Context, req *types.Request, res *types.Response) (*ReqRes, error) {
-=======
-func (cli *grpcClient) PreprocessTxsAsync(params types.RequestPreprocessTxs) *ReqRes {
-	req := types.ToRequestPreprocessTxs(params)
-	res, err := cli.client.PreprocessTxs(context.Background(), req.GetPreprocessTxs(), grpc.WaitForReady(true))
-	if err != nil {
-		cli.StopForError(err)
-	}
-	return cli.finishAsyncCall(req, &types.Response{Value: &types.Response_PreprocessTxs{PreprocessTxs: res}})
-}
-
-func (cli *grpcClient) finishAsyncCall(req *types.Request, res *types.Response) *ReqRes {
->>>>>>> fbf8ebbe
 	reqres := NewReqRes(req)
 	reqres.Response = res
 	select {
@@ -510,21 +514,21 @@
 func (cli *grpcClient) ApplySnapshotChunkSync(
 	ctx context.Context,
 	params types.RequestApplySnapshotChunk) (*types.ResponseApplySnapshotChunk, error) {
-<<<<<<< HEAD
 
 	reqres, err := cli.ApplySnapshotChunkAsync(ctx, params)
 	if err != nil {
 		return nil, err
 	}
 	return cli.finishSyncCall(reqres).GetApplySnapshotChunk(), cli.Error()
-=======
-	reqres := cli.ApplySnapshotChunkAsync(params)
-	return reqres.Response.GetApplySnapshotChunk(), cli.Error()
 }
 
 func (cli *grpcClient) PreprocessTxsSync(
-	params types.RequestPreprocessTxs) (*types.ResponsePreprocessTxs, error) {
-	reqres := cli.PreprocessTxsAsync(params)
+	ctx context.Context,
+	params types.RequestPreprocessTxs,
+) (*types.ResponsePreprocessTxs, error) {
+	reqres, err := cli.PreprocessTxsAsync(ctx, params)
+	if err != nil {
+		return nil, err
+	}
 	return reqres.Response.GetPreprocessTxs(), cli.Error()
->>>>>>> fbf8ebbe
 }