--- conflicted
+++ resolved
@@ -8,10 +8,6 @@
 // to be driven by a blockchain-based replication engine via the ABCI.
 // All methods take a RequestXxx argument and return a ResponseXxx argument,
 // except CheckTx/DeliverTx, which take `tx []byte`, and `Commit`, which takes nothing.
-<<<<<<< HEAD
-// ignore for interface
-=======
->>>>>>> 84423cb1
 type Application interface {
 	// Info/Query Connection
 	Info(RequestInfo) ResponseInfo                // Return application info
