version: 2.1

executors:
  golang:
    docker:
      - image: tendermintdev/docker-tendermint-build
    working_directory: /go/src/github.com/lazyledger/lazyledger-core
    environment:
      GOBIN: /tmp/bin
  release:
    machine: true
  docs:
    docker:
      - image: tendermintdev/docker-website-deployment
    environment:
      AWS_REGION: us-east-1

commands:
  run_test:
    parameters:
      script_path:
        type: string
    steps:
      - attach_workspace:
          at: /tmp/bin
      - restore_cache:
          name: "Restore source code cache"
          keys:
            - go-src-v1-{{ .Revision }}
      - checkout
      - restore_cache:
          name: "Restore go modules cache"
          keys:
            - go-mod-v1-{{ checksum "go.sum" }}
      - run:
          name: "Running test"
          command: |
            bash << parameters.script_path >>

jobs:
  setup_dependencies:
    executor: golang
    steps:
      - checkout
      - restore_cache:
          name: "Restore go modules cache"
          keys:
            - go-mod-v1-{{ checksum "go.sum" }}
      - run:
          command: |
            mkdir -p /tmp/bin
      - run:
          name: Cache go modules
          command: make go-mod-cache
      - run:
          name: tools
          command: make tools
      - run:
          name: "Build binaries"
          command: make install install_abci
      - save_cache:
          name: "Save go modules cache"
          key: go-mod-v1-{{ checksum "go.sum" }}
          paths:
            - "/go/pkg/mod"
      - save_cache:
          name: "Save source code cache"
          key: go-src-v1-{{ .Revision }}
          paths:
            - ".git"
      - persist_to_workspace:
          root: "/tmp/bin"
          paths:
            - "."

  test_persistence:
    executor: golang
    steps:
      - run_test:
          script_path: test/persist/test_failure_indices.sh

  test_cover:
    executor: golang
    parallelism: 4
    steps:
      - restore_cache:
          name: "Restore source code cache"
          keys:
            - go-src-v1-{{ .Revision }}
      - checkout
      - restore_cache:
          name: "Restore go module cache"
          keys:
            - go-mod-v2-{{ checksum "go.sum" }}
      - run:
          name: "Run tests"
          command: |
            export VERSION="$(git describe --tags --long | sed 's/v\(.*\)/\1/')"
            export GO111MODULE=on
            mkdir -p /tmp/logs /tmp/workspace/profiles
            for pkg in $(go list github.com/lazyledger/lazyledger-core/... | circleci tests split --split-by=timings); do
              id=$(basename "$pkg")
              go test -timeout 7m -mod=readonly -race -coverprofile=/tmp/workspace/profiles/$id.out -covermode=atomic "$pkg" | tee "/tmp/logs/$id-$RANDOM.log"
            done
      - persist_to_workspace:
          root: /tmp/workspace
          paths:
            - "profiles/*"
      - store_artifacts:
          path: /tmp/logs

<<<<<<< HEAD
  localnet:
    working_directory: /home/circleci/.go_workspace/src/github.com/lazyledger/lazyledger-core
    machine:
      image: circleci/classic:latest
    environment:
      GOBIN: /home/circleci/.go_workspace/bin
      GOPATH: /home/circleci/.go_workspace/
      GOOS: linux
      GOARCH: amd64
    parallelism: 1
    steps:
      - checkout
      - run:
          name: run localnet and exit on failure
          command: |
            set -x
            docker run --rm -v "$PWD":/go/src/github.com/lazyledger/lazyledger-core -w /go/src/github.com/lazyledger/lazyledger-core golang make build-linux
            make localnet-start &
            ./scripts/localnet-blocks-test.sh 40 5 10 localhost

=======
>>>>>>> 8ab0a4c3
  test_p2p:
    environment:
      GOBIN: /home/circleci/.go_workspace/bin
      GOPATH: /home/circleci/.go_workspace
    machine:
      image: circleci/classic:latest
    parameters:
      ipv:
        type: integer
        default: 4
    steps:
      - checkout
      - run: mkdir -p $GOPATH/src/github.com/lazyledger
      - run: ln -sf /home/circleci/project $GOPATH/src/github.com/lazyledger/lazyledger-core
      - run: bash test/p2p/circleci.sh << parameters.ipv >>
      - store_artifacts:
          path: /home/circleci/project/test/p2p/logs

  upload_coverage:
    executor: golang
    steps:
      - attach_workspace:
          at: /tmp/workspace
      - restore_cache:
          name: "Restore source code cache"
          keys:
            - go-src-v1-{{ .Revision }}
      - checkout
      - restore_cache:
          name: "Restore go module cache"
          keys:
            - go-mod-v2-{{ checksum "go.sum" }}
      - run:
          name: gather
          command: |
            echo "mode: atomic" > coverage.txt
            for prof in $(ls /tmp/workspace/profiles/); do
              tail -n +2 /tmp/workspace/profiles/"$prof" >> coverage.txt
            done
      - run:
          name: upload
          command: bash .circleci/codecov.sh -f coverage.txt

  prepare_build:
    executor: golang
    steps:
      - restore_cache:
          name: "Restore source code cache"
          keys:
            - go-src-v1-{{ .Revision }}
      - checkout
      - run:
          name: Get next release number
          command: |
            export LAST_TAG="`git describe --tags --abbrev=0 --match "${CIRCLE_BRANCH}.*"`"
            echo "Last tag: ${LAST_TAG}"
            if [ -z "${LAST_TAG}" ]; then
              export LAST_TAG="${CIRCLE_BRANCH}"
              echo "Last tag not found. Possibly fresh branch or feature branch. Setting ${LAST_TAG} as tag."
            fi
            export NEXT_TAG="`python -u scripts/release_management/bump-semver.py --version "${LAST_TAG}"`"
            echo "Next tag: ${NEXT_TAG}"
            echo "export CIRCLE_TAG=\"${NEXT_TAG}\"" > release-version.source
      - run:
          name: Build dependencies
          command: make tools
      - persist_to_workspace:
          root: .
          paths:
            - "release-version.source"
      - save_cache:
          key: v2-release-deps-{{ checksum "go.sum" }}
          paths:
            - "/go/pkg/mod"

  build_artifacts:
    executor: golang
    parallelism: 4
    steps:
      - restore_cache:
          name: "Restore source code cache"
          keys:
            - go-src-v1-{{ .Revision }}
      - checkout
      - restore_cache:
          name: "Restore release dependencies cache"
          keys:
            - v2-release-deps-{{ checksum "go.sum" }}
      - attach_workspace:
          at: /tmp/workspace
      - run:
          name: Build artifact
          command: |
            # Setting CIRCLE_TAG because we do not tag the release ourselves.
            source /tmp/workspace/release-version.source
            if test ${CIRCLE_NODE_INDEX:-0} == 0 ;then export GOOS=linux GOARCH=amd64   && export OUTPUT=build/lazyledger-core_${GOOS}_${GOARCH} && make build && python -u scripts/release_management/zip-file.py ;fi
            if test ${CIRCLE_NODE_INDEX:-0} == 1 ;then export GOOS=darwin GOARCH=amd64  && export OUTPUT=build/lazyledger-core_${GOOS}_${GOARCH} && make build && python -u scripts/release_management/zip-file.py ;fi
            if test ${CIRCLE_NODE_INDEX:-0} == 2 ;then export GOOS=windows GOARCH=amd64 && export OUTPUT=build/lazyledger-core_${GOOS}_${GOARCH} && make build && python -u scripts/release_management/zip-file.py ;fi
            if test ${CIRCLE_NODE_INDEX:-0} == 3 ;then export GOOS=linux GOARCH=arm     && export OUTPUT=build/lazyledger-core_${GOOS}_${GOARCH} && make build && python -u scripts/release_management/zip-file.py ;fi
      - persist_to_workspace:
          root: build
          paths:
            - "*.zip"
            - "lazyledger-core_linux_amd64"

  release_artifacts:
    executor: golang
    steps:
      - restore_cache:
          name: "Restore source code cache"
          keys:
            - go-src-v1-{{ .Revision }}
      - checkout
      - attach_workspace:
          at: /tmp/workspace
      - run:
          name: "Deploy to GitHub"
          command: |
            # Setting CIRCLE_TAG because we do not tag the release ourselves.
            source /tmp/workspace/release-version.source
            echo "---"
            ls -la /tmp/workspace/*.zip
            echo "---"
            python -u scripts/release_management/sha-files.py
            echo "---"
            cat /tmp/workspace/SHA256SUMS
            echo "---"
            export RELEASE_ID="`python -u scripts/release_management/github-draft.py`"
            echo "Release ID: ${RELEASE_ID}"
            #Todo: Parallelize uploads
            export GOOS=linux GOARCH=amd64   && python -u scripts/release_management/github-upload.py --id "${RELEASE_ID}"
            export GOOS=darwin GOARCH=amd64  && python -u scripts/release_management/github-upload.py --id "${RELEASE_ID}"
            export GOOS=windows GOARCH=amd64 && python -u scripts/release_management/github-upload.py --id "${RELEASE_ID}"
            export GOOS=linux GOARCH=arm     && python -u scripts/release_management/github-upload.py --id "${RELEASE_ID}"
            python -u scripts/release_management/github-upload.py --file "/tmp/workspace/SHA256SUMS" --id "${RELEASE_ID}"
            python -u scripts/release_management/github-publish.py --id "${RELEASE_ID}"

workflows:
  version: 2
  test-suite:
    jobs:
      - setup_dependencies
      - test_cover:
          requires:
            - setup_dependencies
      - test_persistence:
          requires:
            - setup_dependencies
      - test_p2p
      - test_p2p:
          name: test_p2p_ipv6
          ipv: 6
      - upload_coverage:
          requires:
            - test_cover
      # - contract_tests:
      #     requires:
      #       - setup_dependencies

  release:
    jobs:
      - prepare_build
      - build_artifacts:
          requires:
            - prepare_build
      - release_artifacts:
          requires:
            - prepare_build
            - build_artifacts
          filters:
            branches:
              only:
                - /v[0-9]+\.[0-9]+/<|MERGE_RESOLUTION|>--- conflicted
+++ resolved
@@ -109,29 +109,6 @@
       - store_artifacts:
           path: /tmp/logs
 
-<<<<<<< HEAD
-  localnet:
-    working_directory: /home/circleci/.go_workspace/src/github.com/lazyledger/lazyledger-core
-    machine:
-      image: circleci/classic:latest
-    environment:
-      GOBIN: /home/circleci/.go_workspace/bin
-      GOPATH: /home/circleci/.go_workspace/
-      GOOS: linux
-      GOARCH: amd64
-    parallelism: 1
-    steps:
-      - checkout
-      - run:
-          name: run localnet and exit on failure
-          command: |
-            set -x
-            docker run --rm -v "$PWD":/go/src/github.com/lazyledger/lazyledger-core -w /go/src/github.com/lazyledger/lazyledger-core golang make build-linux
-            make localnet-start &
-            ./scripts/localnet-blocks-test.sh 40 5 10 localhost
-
-=======
->>>>>>> 8ab0a4c3
   test_p2p:
     environment:
       GOBIN: /home/circleci/.go_workspace/bin
@@ -287,6 +264,12 @@
       - upload_coverage:
           requires:
             - test_cover
+      - reproducible_builds:
+          filters:
+            branches:
+              only:
+                - master
+                - /v[0-9]+\.[0-9]+/
       # - contract_tests:
       #     requires:
       #       - setup_dependencies
